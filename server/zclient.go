// Copyright (C) 2015 Nippon Telegraph and Telephone Corporation.
//
// Licensed under the Apache License, Version 2.0 (the "License");
// you may not use this file except in compliance with the License.
// You may obtain a copy of the License at
//
//    http://www.apache.org/licenses/LICENSE-2.0
//
// Unless required by applicable law or agreed to in writing, software
// distributed under the License is distributed on an "AS IS" BASIS,
// WITHOUT WARRANTIES OR CONDITIONS OF ANY KIND, either express or
// implied.
// See the License for the specific language governing permissions and
// limitations under the License.

package server

import (
	"encoding/binary"
	"fmt"
	"net"
	"strconv"
	"strings"
	"syscall"
	"time"

	log "github.com/sirupsen/logrus"

	"github.com/osrg/gobgp/config"
	"github.com/osrg/gobgp/packet/bgp"
	"github.com/osrg/gobgp/table"
	"github.com/osrg/gobgp/zebra"
)

type pathList []*table.Path

type nexthopTrackingManager struct {
	dead              chan struct{}
	nexthopCache      map[string]struct{}
	server            *BgpServer
	delay             int
	isScheduled       bool
	scheduledPathList map[string]pathList
	trigger           chan struct{}
	pathListCh        chan pathList
}

func newNexthopTrackingManager(server *BgpServer, delay int) *nexthopTrackingManager {
	return &nexthopTrackingManager{
		dead:              make(chan struct{}),
		nexthopCache:      make(map[string]struct{}),
		server:            server,
		delay:             delay,
		scheduledPathList: make(map[string]pathList, 0),
		trigger:           make(chan struct{}),
		pathListCh:        make(chan pathList),
	}
}

func (m *nexthopTrackingManager) stop() {
	fmt.Println("nexthopTrackingManager stop is called")
	close(m.pathListCh)
	close(m.trigger)
	close(m.dead)
}

func (m *nexthopTrackingManager) isRegisteredNexthop(nexthop net.IP) bool {
	key := nexthop.String()
	_, ok := m.nexthopCache[key]
	return ok
}

func (m *nexthopTrackingManager) registerNexthop(nexthop net.IP) bool {
	key := nexthop.String()
	if _, ok := m.nexthopCache[key]; ok {
		return false
	}
	m.nexthopCache[key] = struct{}{}
	return true
}

func (m *nexthopTrackingManager) unregisterNexthop(nexthop net.IP) {
	key := nexthop.String()
	delete(m.nexthopCache, key)
}

func (m *nexthopTrackingManager) appendPathList(paths pathList) {
	if len(paths) == 0 {
		return
	}
	path := paths[0]

	m.scheduledPathList[path.GetNexthop().String()] = paths
}

func (m *nexthopTrackingManager) calculateDelay(penalty int) int {
	if penalty <= 950 {
		return m.delay
	}

	delay := 8
	for penalty > 950 {
		delay += 8
		penalty /= 2
	}
	return delay
}

func (m *nexthopTrackingManager) triggerUpdatePathAfter() {
	m.trigger <- struct{}{}
}

func (m *nexthopTrackingManager) loop() {
	t := time.NewTicker(8 * time.Second)
	defer t.Stop()

	penalty := 0

	for {
		select {
		case <-m.dead:
			return

		case <-t.C:
			penalty /= 2

		case paths := <-m.pathListCh:
			penalty += 500
			log.WithFields(log.Fields{
				"Topic": "Zebra",
				"Event": "Nexthop Tracking",
			}).Debugf("penalty 500 charged: penalty: %d", penalty)

			m.appendPathList(paths)

			isScheduled := m.isScheduled
			if isScheduled {
				log.WithFields(log.Fields{
					"Topic": "Zebra",
					"Event": "Nexthop Tracking",
				}).Debug("nexthop tracking event already scheduled")
				continue
			} else {
				m.isScheduled = true
			}

			delay := m.calculateDelay(penalty)
			fmt.Println("triggerUpdatePathAfter is scheduled", delay)
			triggerTimer := time.AfterFunc(time.Duration(delay)*time.Second, m.triggerUpdatePathAfter)
			defer func() {
				fmt.Println("triggerdUpdatePathAfter is cancelled")
				triggerTimer.Stop()
			}()
			//go m.triggerUpdatePathAfter(delay)
			log.WithFields(log.Fields{
				"Topic": "Zebra",
				"Event": "Nexthop Tracking",
			}).Debugf("nexthop tracking event scheduled in %d secs", delay)

		case <-m.trigger:
			paths := make(pathList, 0)
			for _, pList := range m.scheduledPathList {
				for _, p := range pList {
					paths = append(paths, p)
				}
			}
			log.WithFields(log.Fields{
				"Topic": "Zebra",
				"Event": "Nexthop Tracking",
			}).Debugf("update nexthop reachability: %s", paths)

			if err := m.server.UpdatePath("", paths); err != nil {
				log.WithFields(log.Fields{
					"Topic": "Zebra",
					"Event": "Nexthop Tracking",
				}).Error("failed to update nexthop reachability")
			}

			m.isScheduled = false
			m.scheduledPathList = make(map[string]pathList, 0)
		}
	}
}

func (m *nexthopTrackingManager) scheduleUpdate(paths pathList) {
	if len(paths) == 0 {
		return
	}
	m.pathListCh <- paths
}

func (m *nexthopTrackingManager) filterPathToRegister(paths pathList) pathList {
	filteredPaths := make(pathList, 0, len(paths))
	for _, path := range paths {
		if path == nil || path.IsFromExternal() {
			continue
		}
		// NEXTHOP_UNREGISTER message will be sent when GoBGP received
		// NEXTHOP_UPDATE message and there is no path bound for the updated
		// nexthop.
		// Here filters out withdraw paths and paths whose nexthop is:
		// - already invalidated
		// - already registered
		// - unspecified address
		if path.IsWithdraw || path.IsNexthopInvalid {
			continue
		}
		nexthop := path.GetNexthop()
		if m.isRegisteredNexthop(nexthop) || nexthop.IsUnspecified() {
			continue
		}
		filteredPaths = append(filteredPaths, path)
	}
	return filteredPaths
}

func filterOutExternalPath(paths pathList) pathList {
	filteredPaths := make(pathList, 0, len(paths))
	for _, path := range paths {
		if path == nil || path.IsFromExternal() {
			continue
		}
		filteredPaths = append(filteredPaths, path)
	}
	return filteredPaths
}

func newIPRouteBody(dst pathList, selfRouteWithdraw bool) (body *zebra.IPRouteBody, isWithdraw bool) {
	paths := filterOutExternalPath(dst)
	if len(paths) == 0 {
		return nil, false
	}
	path := paths[0]

	l := strings.SplitN(path.GetNlri().String(), "/", 2)
	var prefix net.IP
	nexthops := make([]net.IP, 0, len(paths))
	switch path.GetRouteFamily() {
	case bgp.RF_IPv4_UC, bgp.RF_IPv4_VPN:
		if path.GetRouteFamily() == bgp.RF_IPv4_UC {
			prefix = path.GetNlri().(*bgp.IPAddrPrefix).IPAddrPrefixDefault.Prefix.To4()
		} else {
			prefix = path.GetNlri().(*bgp.LabeledVPNIPAddrPrefix).IPAddrPrefixDefault.Prefix.To4()
		}
		for _, p := range paths {
			var nhop net.IP
			if selfRouteWithdraw {
				nhop = net.ParseIP("127.0.0.1").To4()
			} else {
				nhop = p.GetNexthop().To4()
			}
			if nhop != nil {
				nexthops = append(nexthops, nhop)
			}
		}
	case bgp.RF_IPv6_UC, bgp.RF_IPv6_VPN:
		if path.GetRouteFamily() == bgp.RF_IPv6_UC {
			prefix = path.GetNlri().(*bgp.IPv6AddrPrefix).IPAddrPrefixDefault.Prefix.To16()
		} else {
			prefix = path.GetNlri().(*bgp.LabeledVPNIPv6AddrPrefix).IPAddrPrefixDefault.Prefix.To16()
		}
		for _, p := range paths {
			var nhop net.IP
			if selfRouteWithdraw {
				nhop = net.ParseIP("::1").To16()
			} else {
				nhop = p.GetNexthop().To16()
			}
			if nhop != nil {
				nexthops = append(nexthops, nhop)
			}
		}
	default:
		return nil, false
	}
	var msgFlags zebra.MESSAGE_FLAG
	if len(nexthops) > 0 {
		msgFlags = zebra.MESSAGE_NEXTHOP
	}
	plen, _ := strconv.ParseUint(l[1], 10, 8)
	med, err := path.GetMed()
	if err == nil {
		msgFlags |= zebra.MESSAGE_METRIC
	}
	var flags zebra.FLAG
	info := path.GetSource()
	if info.AS == info.LocalAS {
		flags = zebra.FLAG_IBGP | zebra.FLAG_INTERNAL
	} else if info.MultihopTtl > 0 {
		flags = zebra.FLAG_INTERNAL
	}
	for _, c := range path.GetCommunities() {
		if c == bgp.COMMUNITY_REGION_BACKUP {
			flags |= zebra.FLAG_REJECT
		}
	}
	var aux []byte
	if path.GetAsPathLen() > 0 {
		aspath := path.GetAsPath()
		if aspath != nil {
			aux, _ = aspath.Serialize()
			if len(aux) > 3 {
				aux = aux[3:]
				msgFlags |= zebra.MESSAGE_ASPATH
			}
		}
	}
	var pathId uint32
	if plen == 0 {
		pathId = path.GetNlri().PathLocalIdentifier()
		if pathId == 0 {
			log.Warnf("Skipping zero LocalId default route")
			return nil, false
		}
		msgFlags |= zebra.MESSAGE_PATH_ID
	}
	return &zebra.IPRouteBody{
		Type:         zebra.ROUTE_BGP,
		Flags:        flags,
		SAFI:         zebra.SAFI_UNICAST,
		Message:      msgFlags,
		Prefix:       prefix,
		PrefixLength: uint8(plen),
		Nexthops:     nexthops,
		Metric:       med,
		Aux:          aux,
		PathId:       pathId,
	}, path.IsWithdraw
}

func newNexthopRegisterBody(dst pathList, nhtManager *nexthopTrackingManager) (body *zebra.NexthopRegisterBody, isWithdraw bool) {
	if nhtManager == nil {
		return nil, false
	}

	paths := nhtManager.filterPathToRegister(dst)
	if len(paths) == 0 {
		return nil, false
	}
	path := paths[0]

	if path.IsWithdraw == true {
		// NEXTHOP_UNREGISTER message will be sent when GoBGP received
		// NEXTHOP_UPDATE message and there is no path bound for the updated
		// nexthop. So there is nothing to do here.
		return nil, true
	}

	family := path.GetRouteFamily()
	nexthops := make([]*zebra.RegisteredNexthop, 0, len(paths))
	for _, p := range paths {
		nexthop := p.GetNexthop()
		var nh *zebra.RegisteredNexthop
		switch family {
		case bgp.RF_IPv4_UC, bgp.RF_IPv4_VPN:
			nh = &zebra.RegisteredNexthop{
				Family: syscall.AF_INET,
				Prefix: nexthop.To4(),
			}
		case bgp.RF_IPv6_UC, bgp.RF_IPv6_VPN:
			nh = &zebra.RegisteredNexthop{
				Family: syscall.AF_INET6,
				Prefix: nexthop.To16(),
			}
		default:
			continue
		}
		nexthops = append(nexthops, nh)
		nhtManager.registerNexthop(nexthop)
	}

	// If no nexthop needs to be registered or unregistered,
	// skips to send message.
	if len(nexthops) == 0 {
		return nil, path.IsWithdraw
	}

	return &zebra.NexthopRegisterBody{
		Nexthops: nexthops,
	}, path.IsWithdraw
}

func createPathFromIPRouteMessage(m *zebra.Message) *table.Path {
	header := m.Header
	body := m.Body.(*zebra.IPRouteBody)
	family := body.RouteFamily()
	isWithdraw := body.IsWithdraw()

	var nlri bgp.AddrPrefixInterface
	pattr := make([]bgp.PathAttributeInterface, 0)
	origin := bgp.NewPathAttributeOrigin(bgp.BGP_ORIGIN_ATTR_TYPE_IGP)
	pattr = append(pattr, origin)

	log.WithFields(log.Fields{
		"Topic":        "Zebra",
		"RouteType":    body.Type.String(),
		"Flag":         body.Flags.String(),
		"Message":      body.Message,
		"Prefix":       body.Prefix,
		"PrefixLength": body.PrefixLength,
		"Nexthop":      body.Nexthops,
		"IfIndex":      body.Ifindexs,
		"Metric":       body.Metric,
		"Distance":     body.Distance,
		"Mtu":          body.Mtu,
		"api":          header.Command.String(),
	}).Debugf("create path from ip route message.")

	switch family {
	case bgp.RF_IPv4_UC:
		nlri = bgp.NewIPAddrPrefix(body.PrefixLength, body.Prefix.String())
		if len(body.Nexthops) > 0 {
			pattr = append(pattr, bgp.NewPathAttributeNextHop(body.Nexthops[0].String()))
		}
	case bgp.RF_IPv6_UC:
		nlri = bgp.NewIPv6AddrPrefix(body.PrefixLength, body.Prefix.String())
		nexthop := ""
		if len(body.Nexthops) > 0 {
			nexthop = body.Nexthops[0].String()
		}
		pattr = append(pattr, bgp.NewPathAttributeMpReachNLRI(nexthop, []bgp.AddrPrefixInterface{nlri}))
	default:
		log.WithFields(log.Fields{
			"Topic": "Zebra",
		}).Errorf("unsupport address family: %s", family)
		return nil
	}

	med := bgp.NewPathAttributeMultiExitDisc(body.Metric)
	pattr = append(pattr, med)

	path := table.NewPath(nil, nlri, isWithdraw, pattr, time.Now(), false)
	path.SetIsFromExternal(true)
	return path
}

func rfListFromNexthopUpdateBody(body *zebra.NexthopUpdateBody) (rfList []bgp.RouteFamily) {
	switch body.Family {
	case uint16(syscall.AF_INET):
		return []bgp.RouteFamily{bgp.RF_IPv4_UC, bgp.RF_IPv4_VPN}
	case uint16(syscall.AF_INET6):
		return []bgp.RouteFamily{bgp.RF_IPv6_UC, bgp.RF_IPv6_VPN}
	}
	return nil
}

func createPathListFromNexthopUpdateMessage(body *zebra.NexthopUpdateBody, manager *table.TableManager, nhtManager *nexthopTrackingManager) (pathList, *zebra.NexthopRegisterBody, error) {
	isNexthopInvalid := len(body.Nexthops) == 0
	paths := manager.GetPathListWithNexthop(table.GLOBAL_RIB_NAME, rfListFromNexthopUpdateBody(body), body.Prefix)
	pathsLen := len(paths)

	// If there is no path bound for the updated nexthop, send
	// NEXTHOP_UNREGISTER message.
	var nexthopUnregisterBody *zebra.NexthopRegisterBody
	if pathsLen == 0 {
		nexthopUnregisterBody = &zebra.NexthopRegisterBody{
			Nexthops: []*zebra.RegisteredNexthop{{
				Family: body.Family,
				Prefix: body.Prefix,
			}},
		}
		nhtManager.unregisterNexthop(body.Prefix)
	}

	updatedPathList := make(pathList, 0, pathsLen)
	for _, path := range paths {
		newPath := path.Clone(false)
		if isNexthopInvalid {
			// If NEXTHOP_UPDATE message does NOT contain any nexthop,
			// invalidates the nexthop reachability.
			newPath.IsNexthopInvalid = true
		} else {
			// If NEXTHOP_UPDATE message contains valid nexthops,
			// copies Metric into MED.
			newPath.IsNexthopInvalid = false
			newPath.SetMed(int64(body.Metric), true)
		}
		updatedPathList = append(updatedPathList, newPath)
	}

	return updatedPathList, nexthopUnregisterBody, nil
}

type zebraClient struct {
	client     *zebra.Client
	server     *BgpServer
	dead       chan struct{}
	nhtManager *nexthopTrackingManager
	watcher    *Watcher
	config     config.ZebraConfig
}

func (z *zebraClient) stop() {
	close(z.dead)
}

func (z *zebraClient) SendPaths(paths []*table.Path, vrfs map[string]uint16) {
	if z.watcher == nil {
		return
	}
	z.watcher.realCh <- &WatchEventUpdate{
		PathList: paths,
		Vrf:      vrfs,
	}
	z.watcher.realCh <- &WatchEventBestPath{
		PathList: paths,
		Vrf:      vrfs,
	}
}

func (z *zebraClient) SendVrfRegister(vrfId uint32) {
	buf := make([]byte, 4)
	binary.BigEndian.PutUint32(buf, vrfId)
	body := &zebra.UnknownBody{}
	body.Data = buf
	z.client.SendCommand(zebra.VRF_REGISTER, zebra.VRF_DEFAULT, body)
}

func (z *zebraClient) SendVrfUnregister(vrfId uint32) {
	buf := make([]byte, 4)
	binary.BigEndian.PutUint32(buf, vrfId)
	body := &zebra.UnknownBody{}
	body.Data = buf
	z.client.SendCommand(zebra.VRF_UNREGISTER, zebra.VRF_DEFAULT, body)
}

func (z *zebraClient) reconnect() {
	for {
		time.Sleep(time.Second * 3)
		err := z.server.StartZebraClient(&z.config)
		if err == nil {
			return
		}
	}
}

func NlriPrefix(str string) string {
	nlri := strings.Split(str, ":")
	return nlri[len(nlri)-1]
}

func NlriRD(str string) string {
	nlri := strings.Split(str, ":")
	if len(nlri) > 1 {
		return fmt.Sprintf("%s:%s", nlri[0], nlri[1])
	}
	return ""
}

<<<<<<< HEAD
func NlriIP(str string) string {
	ipstr := NlriPrefix(str)
	_, _, err := net.ParseCIDR(ipstr)
	if err != nil {
		return ""
	}
	return ipstr
=======
func (z *zebraClient) addGlobalVrfsToWatchEvent(ev WatchEvent) WatchEvent {
	switch msg := ev.(type) {
	case WatchEventUpdate:
		msg.GlobalVrfs = z.server.GetVrf()
		return msg
	default:
		return msg
	}
>>>>>>> 09e4aefb
}

func (z *zebraClient) loop() {
	w := z.server.Watch([]WatchOption{
		WatchBestPath(true),
		WatchPostUpdate(true),
		WatchPreProcess(z.addGlobalVrfsToWatchEvent),
	}...)
	z.watcher = w
	defer w.Stop()

	if z.nhtManager != nil {
		go z.nhtManager.loop()
		defer z.nhtManager.stop()
	}

	go func() {
		if z.server.globalRib == nil {
			fmt.Println("z.server.globalRib is not ready")
			return
		}

		globalVrfs := z.server.GetVrf()
		for _, vrf := range globalVrfs {
			tbl, _ := z.server.globalRib.FetchExistingVrf(vrf.Name)
			if tbl != nil {
				for _, dst := range tbl.GetDestinations() {
					paths := dst.GetAllKnownPathList()
					m := make(map[string]uint16)
					for _, p := range paths {
						m[p.GetNlri().String()] = uint16(vrf.Id)
					}
					z.SendPaths(paths, m)
				}
			}
		}
	}()

	for {
		select {
		case <-z.dead:
			return
		case msg := <-z.client.Receive():
			if msg == nil {
				z.server.zclient = nil
				go z.reconnect()
				return
			}
			switch body := msg.Body.(type) {
			case *zebra.IPRouteBody:
				if p := createPathFromIPRouteMessage(msg); p != nil {
					if _, err := z.server.AddPath("", pathList{p}); err != nil {
						log.Errorf("failed to add path from zebra: %s", p)
					}
				}
			case *zebra.NexthopUpdateBody:
				if z.nhtManager == nil {
					continue
				}
				manager := &table.TableManager{
					Tables: make(map[bgp.RouteFamily]*table.Table),
				}
				for _, rf := range rfListFromNexthopUpdateBody(body) {
					rib, _, err := z.server.GetRib("", rf, nil)
					if err != nil {
						log.Errorf("failed to get global rib by family %s", rf.String())
						continue
					}
					manager.Tables[rf] = rib
				}
				if paths, b, err := createPathListFromNexthopUpdateMessage(body, manager, z.nhtManager); err != nil {
					log.Errorf("failed to create updated path list related to nexthop %s", body.Prefix.String())
				} else {
					z.nhtManager.scheduleUpdate(paths)
					if b != nil {
						z.client.SendNexthopRegister(msg.Header.VrfId, b, true)
					}
				}
			}
		case ev := <-w.Event():
			switch msg := ev.(type) {
			case *WatchEventBestPath:
				if table.UseMultiplePaths.Enabled {
					fmt.Println("MultiplePathList", len(msg.MultiPathList), "PathList", len(msg.PathList))
					for _, dst := range msg.MultiPathList {
						if len(dst) == 0 {
							continue
						}
						path := dst[0]
						selfRouteWithdraw := false
						if NlriPrefix(path.GetNlri().String()) == "0.0.0.0/0" {
							continue
						}
						if path.IsLocal() {
							fmt.Println("Make Local Path selection to withdraw event", path.GetNlri().String())
							selfRouteWithdraw = true
						}
						var vrf uint16 = 0
						fmt.Println("dst-len", len(dst), "msg.Vrf", msg.Vrf)
						for index, p := range dst {
							if msg.Vrf != nil && vrf == 0 {
								if v, ok := msg.Vrf[p.GetNlri().String()]; ok {
									vrf = v
								}
							}
							pstr := NlriIP(p.GetNlri().String())
							if pstr != "" {
								nhop := p.GetNexthop()
								withdraw := ""
								if p.IsWithdraw {
									withdraw = "withdraw"
								}
								if selfRouteWithdraw {
									withdraw = "self-route withdraw"
								}
								fmt.Printf("vrf %d [%d] %s %s %s\n", vrf, index, pstr, nhop.String(), withdraw)
							}
						}
						if body, isWithdraw := newIPRouteBody(dst, false); body != nil {
							if selfRouteWithdraw {
								isWithdraw = true
							}
							z.client.SendIPRoute(vrf, body, isWithdraw)
						}
						if body, isWithdraw := newNexthopRegisterBody(dst, z.nhtManager); body != nil {
							if selfRouteWithdraw {
								isWithdraw = true
							}
							z.client.SendNexthopRegister(vrf, body, isWithdraw)
						}
					}
				} else {
					for _, path := range msg.PathList {
						selfRouteWithdraw := false
						if NlriPrefix(path.GetNlri().String()) == "0.0.0.0/0" {
							continue
						}
						if path.IsLocal() {
							fmt.Println("Make Local Path selection to withdraw event", path.GetNlri().String())
							selfRouteWithdraw = true
						}
						vrfs := []uint16{}
						if msg.Vrf != nil {
							if v, ok := msg.Vrf[path.GetNlri().String()]; ok {
								vrfs = append(vrfs, v)
							}
						}
						if len(vrfs) == 0 {
							vrfs = append(vrfs, 0)
						}
						for _, i := range vrfs {
							if body, isWithdraw := newIPRouteBody(pathList{path}, selfRouteWithdraw); body != nil {
								if selfRouteWithdraw {
									isWithdraw = true
								}
								z.client.SendIPRoute(i, body, isWithdraw)
							}
							if body, isWithdraw := newNexthopRegisterBody(pathList{path}, z.nhtManager); body != nil {
								if selfRouteWithdraw {
									isWithdraw = true
								}
								z.client.SendNexthopRegister(i, body, isWithdraw)
							}
						}
					}
				}
			case *WatchEventUpdate:
				m := make(map[string]uint16)
				if msg.Vrf != nil {
					m = msg.Vrf
				} else {
					for _, p := range msg.PathList {
						switch p.GetRouteFamily() {
						case bgp.RF_IPv4_VPN, bgp.RF_IPv6_VPN:
							for _, vrf := range msg.GlobalVrfs {
								if vrf.Id != 0 && table.CanImportToVrf(vrf, p) {
									m[p.GetNlri().String()] = uint16(vrf.Id)
								}
							}
						}
					}
				}
				for _, path := range msg.PathList {
					if NlriPrefix(path.GetNlri().String()) != "0.0.0.0/0" {
						continue
					}
					if path.IsLocal() {
						fmt.Println("Skipping Local Path", path.GetNlri().String())
						continue
					}
					vrfs := []uint16{}
					if v, ok := m[path.GetNlri().String()]; ok {
						vrfs = append(vrfs, v)
					}
					if len(vrfs) == 0 {
						for _, vrf := range msg.GlobalVrfs {
							if NlriRD(path.GetNlri().String()) == vrf.Rd.String() {
								vrfs = append(vrfs, uint16(vrf.Id))
							}
						}
					}
					if len(vrfs) == 0 {
						vrfs = append(vrfs, 0)
					}
					for _, vrfId := range vrfs {
						if body, isWithdraw := newIPRouteBody(pathList{path}, false); body != nil {
							z.client.SendIPRoute(vrfId, body, isWithdraw)
						}
						if body, isWithdraw := newNexthopRegisterBody(pathList{path}, z.nhtManager); body != nil {
							z.client.SendNexthopRegister(vrfId, body, isWithdraw)
						}
					}
				}
				// if body, isWithdraw := newNexthopRegisterBody(msg.PathList, z.nhtManager); body != nil {
				// 	z.client.SendNexthopRegister(0, body, isWithdraw)
				// }
			}
		}
	}
}

func newZebraClient(s *BgpServer, url string, protos []string, version uint8, nhtEnable bool, nhtDelay uint8) (*zebraClient, error) {
	l := strings.SplitN(url, ":", 2)
	if len(l) != 2 {
		return nil, fmt.Errorf("unsupported url: %s", url)
	}
	var cli *zebra.Client
	var err error
	for _, ver := range []uint8{version} {
		cli, err = zebra.NewClient(l[0], l[1], zebra.ROUTE_BGP, ver)
		if err == nil {
			break
		}
		// Retry with another Zebra message version
		log.WithFields(log.Fields{
			"Topic": "Zebra",
		}).Warnf("cannot connect to Zebra with message version %d. going to retry another version...", ver)
	}
	if cli == nil {
		return nil, err
	}
	// Note: HELLO/ROUTER_ID_ADD messages are automatically sent to negotiate
	// the Zebra message version in zebra.NewClient().
	// cli.SendHello()
	// cli.SendRouterIDAdd()
	cli.SendInterfaceAdd()
	for _, typ := range protos {
		t, err := zebra.RouteTypeFromString(typ)
		if err != nil {
			return nil, err
		}
		cli.SendRedistribute(t, zebra.VRF_DEFAULT)
	}
	var nhtManager *nexthopTrackingManager = nil
	if nhtEnable {
		nhtManager = newNexthopTrackingManager(s, int(nhtDelay))
	}
	w := &zebraClient{
		dead:       make(chan struct{}),
		client:     cli,
		server:     s,
		nhtManager: nhtManager,
	}
	go w.loop()
	return w, nil
}<|MERGE_RESOLUTION|>--- conflicted
+++ resolved
@@ -547,7 +547,6 @@
 	return ""
 }
 
-<<<<<<< HEAD
 func NlriIP(str string) string {
 	ipstr := NlriPrefix(str)
 	_, _, err := net.ParseCIDR(ipstr)
@@ -555,7 +554,7 @@
 		return ""
 	}
 	return ipstr
-=======
+}
 func (z *zebraClient) addGlobalVrfsToWatchEvent(ev WatchEvent) WatchEvent {
 	switch msg := ev.(type) {
 	case WatchEventUpdate:
@@ -564,7 +563,6 @@
 	default:
 		return msg
 	}
->>>>>>> 09e4aefb
 }
 
 func (z *zebraClient) loop() {
