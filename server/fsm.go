--- conflicted
+++ resolved
@@ -25,21 +25,12 @@
 	"time"
 
 	"github.com/eapache/channels"
-<<<<<<< HEAD
-=======
-	log "github.com/sirupsen/logrus"
-	"gopkg.in/tomb.v2"
-
->>>>>>> 2c388e07
 	"github.com/osrg/gobgp/config"
 	"github.com/osrg/gobgp/packet/bgp"
 	"github.com/osrg/gobgp/packet/bmp"
 	"github.com/osrg/gobgp/table"
-<<<<<<< HEAD
 	log "github.com/sirupsen/logrus"
 	"gopkg.in/tomb.v2"
-=======
->>>>>>> 2c388e07
 )
 
 type FsmStateReason string
@@ -1155,7 +1146,6 @@
 						// To re-establish the session with its peer, the Restarting Speaker
 						// MUST set the "Restart State" bit in the Graceful Restart Capability
 						// of the OPEN message.
-<<<<<<< HEAD
 						// if fsm.pConf.GracefulRestart.State.PeerRestarting && cap.Flags&0x08 == 0 {
 						// 	log.WithFields(log.Fields{
 						// 		"Topic": "Peer",
@@ -1166,17 +1156,6 @@
 						// 	h.conn.Close()
 						// 	return bgp.BGP_FSM_IDLE, FSM_INVALID_MSG
 						// }
-=======
-						if fsm.pConf.GracefulRestart.State.PeerRestarting && cap.Flags&0x08 == 0 {
-							log.WithFields(log.Fields{
-								"Topic": "Peer",
-								"Key":   fsm.pConf.State.NeighborAddress,
-								"State": fsm.state.String(),
-							}).Warn("restart flag is not set")
-							// send notification?
-							h.conn.Close()
-							return bgp.BGP_FSM_IDLE, FSM_INVALID_MSG
-						}
 
 						// RFC 4724 3
 						// The most significant bit is defined as the Restart State (R)
@@ -1184,15 +1163,14 @@
 						// indicates that the BGP speaker has restarted, and its peer MUST
 						// NOT wait for the End-of-RIB marker from the speaker before
 						// advertising routing information to the speaker.
-						if fsm.pConf.GracefulRestart.State.LocalRestarting && cap.Flags&0x08 != 0 {
-							log.WithFields(log.Fields{
-								"Topic": "Peer",
-								"Key":   fsm.pConf.State.NeighborAddress,
-								"State": fsm.state.String(),
-							}).Debug("peer is restarting, skipping sync process")
-							fsm.pConf.GracefulRestart.State.LocalRestarting = false
-						}
->>>>>>> 2c388e07
+						// if fsm.pConf.GracefulRestart.State.LocalRestarting && cap.Flags&0x08 != 0 {
+						// 	log.WithFields(log.Fields{
+						// 		"Topic": "Peer",
+						// 		"Key":   fsm.pConf.State.NeighborAddress,
+						// 		"State": fsm.state.String(),
+						// 	}).Debug("peer is restarting, skipping sync process")
+						// 	fsm.pConf.GracefulRestart.State.LocalRestarting = false
+						// }
 						if fsm.pConf.GracefulRestart.Config.NotificationEnabled && cap.Flags&0x04 > 0 {
 							fsm.pConf.GracefulRestart.State.NotificationEnabled = true
 						}
