--- conflicted
+++ resolved
@@ -313,108 +313,6 @@
 	return peer.adjRibIn.PathList(rfList, true)
 }
 
-<<<<<<< HEAD
-func (peer *Peer) filterpath(path, old *table.Path) *table.Path {
-	// Special handling for RTM NLRI.
-	if path != nil && path.GetRouteFamily() == bgp.RF_RTC_UC && !path.IsWithdraw {
-		// If the given "path" is locally generated and the same with "old", we
-		// assumes "path" was already sent before. This assumption avoids the
-		// infinite UPDATE loop between Route Reflector and its clients.
-		if path.IsLocal() && path == old {
-			log.WithFields(log.Fields{
-				"Topic": "Peer",
-				"Key":   peer.fsm.pConf.State.NeighborAddress,
-				"Path":  path,
-			}).Debug("given rtm nlri is already sent, skipping to advertise")
-			return nil
-		}
-
-		if old != nil && old.IsLocal() {
-			// We assumes VRF with the specific RT is deleted.
-			path = old.Clone(true)
-		} else if peer.isRouteReflectorClient() {
-			// We need to send the path even if the peer is originator of the
-			// path in order to signal that the client should distribute route
-			// with the given RT.
-		} else {
-			// We send a path even if it is not the best path. See comments in
-			// (*Destination) GetChanges().
-			dst := peer.localRib.GetDestination(path)
-			path = nil
-			for _, p := range dst.GetKnownPathList(peer.TableID()) {
-				// Just take care not to send back.
-				if peer.ID() != p.GetSource().Address.String() {
-					path = p
-					break
-				}
-			}
-		}
-	}
-
-	// only allow vpnv4 and vpnv6 paths to be advertised to VRFed neighbors.
-	// also check we can import this path using table.CanImportToVrf()
-	// if we can, make it local path by calling (*Path).ToLocal()
-	if path != nil && peer.fsm.pConf.Config.Vrf != "" {
-		if f := path.GetRouteFamily(); f != bgp.RF_IPv4_VPN && f != bgp.RF_IPv6_VPN {
-			return nil
-		}
-		vrf := peer.localRib.Vrfs[peer.fsm.pConf.Config.Vrf]
-		if table.CanImportToVrf(vrf, path) {
-			path = path.ToLocal()
-		} else {
-			return nil
-		}
-	}
-
-	// replace-peer-as handling
-	if path != nil && !path.IsWithdraw && peer.fsm.pConf.AsPathOptions.State.ReplacePeerAs {
-		path = path.ReplaceAS(peer.fsm.pConf.Config.LocalAs, peer.fsm.pConf.Config.PeerAs)
-	}
-
-	if path = filterpath(peer, path, old); path == nil {
-		return nil
-	}
-
-	path = table.UpdatePathAttrs(peer.fsm.gConf, peer.fsm.pConf, peer.fsm.peerInfo, path)
-
-	options := &table.PolicyOptions{
-		Info: peer.fsm.peerInfo,
-	}
-	path = peer.policy.ApplyPolicy(peer.TableID(), table.POLICY_DIRECTION_EXPORT, path, options)
-	// When 'path' is filtered (path == nil), check 'old' has been sent to this peer.
-	// If it has, send withdrawal to the peer.
-	if path == nil && old != nil {
-		o := peer.policy.ApplyPolicy(peer.TableID(), table.POLICY_DIRECTION_EXPORT, old, options)
-		if o != nil {
-			path = old.Clone(true)
-		}
-	}
-
-	// draft-uttaro-idr-bgp-persistence-02
-	// 4.3.  Processing LLGR_STALE Routes
-	//
-	// The route SHOULD NOT be advertised to any neighbor from which the
-	// Long-lived Graceful Restart Capability has not been received.  The
-	// exception is described in the Optional Partial Deployment
-	// Procedure section (Section 4.7).  Note that this requirement
-	// implies that such routes should be withdrawn from any such neighbor.
-	if path != nil && !path.IsWithdraw && !peer.isLLGREnabledFamily(path.GetRouteFamily()) && path.IsLLGRStale() {
-		// we send unnecessary withdrawn even if we didn't
-		// sent the route.
-		path = path.Clone(true)
-	}
-
-	// remove local-pref attribute
-	// we should do this after applying export policy since policy may
-	// set local-preference
-	if path != nil && !peer.isIBGPPeer() && !peer.isRouteServerClient() {
-		path.RemoveLocalPref()
-	}
-	return path
-}
-
-=======
->>>>>>> 2c388e07
 func (peer *Peer) filterPathFromSourcePeer(path, old *table.Path) *table.Path {
 	if peer.ID() != path.GetSource().Address.String() {
 		return path
@@ -440,63 +338,6 @@
 			// path. Thing is same when peer A and we advertized prefix P (as
 			// local route), then, we withdraws the prefix.
 			return old.Clone(true)
-<<<<<<< HEAD
-		}
-	}
-	log.WithFields(log.Fields{
-		"Topic": "Peer",
-		"Key":   peer.ID(),
-		"Data":  path,
-	}).Debug("From me, ignore.")
-	return nil
-}
-
-func (peer *Peer) getBestFromLocal(rfList []bgp.RouteFamily) ([]*table.Path, []*table.Path) {
-	pathList := []*table.Path{}
-	filtered := []*table.Path{}
-	for _, family := range peer.toGlobalFamilies(rfList) {
-		pl := func() []*table.Path {
-			if peer.isAddPathSendEnabled(family) {
-				return peer.localRib.GetPathList(peer.TableID(), []bgp.RouteFamily{family})
-			}
-			return peer.localRib.GetBestPathList(peer.TableID(), []bgp.RouteFamily{family})
-		}()
-		for _, path := range pl {
-			if p := peer.filterpath(path, nil); p != nil {
-				pathList = append(pathList, p)
-			} else {
-				filtered = append(filtered, path)
-			}
-		}
-	}
-	if peer.isGracefulRestartEnabled() {
-		for _, family := range rfList {
-			pathList = append(pathList, table.NewEOR(family))
-		}
-	}
-	return pathList, filtered
-}
-
-func (peer *Peer) processOutgoingPaths(paths, olds []*table.Path) []*table.Path {
-	if peer.fsm.state != bgp.BGP_FSM_ESTABLISHED {
-		return nil
-	}
-	if peer.fsm.pConf.GracefulRestart.State.LocalRestarting {
-		log.WithFields(log.Fields{
-			"Topic": "Peer",
-			"Key":   peer.fsm.pConf.State.NeighborAddress,
-		}).Debug("now syncing, suppress sending updates")
-		return nil
-	}
-
-	outgoing := make([]*table.Path, 0, len(paths))
-
-	for idx, path := range paths {
-		var old *table.Path
-		if olds != nil {
-			old = olds[idx]
-=======
->>>>>>> 2c388e07
 		}
 	}
 	log.WithFields(log.Fields{
